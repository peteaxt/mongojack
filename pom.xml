--- conflicted
+++ resolved
@@ -8,15 +8,9 @@
     </parent>
 
     <groupId>net.vz.mongodb.jackson</groupId>
-<<<<<<< HEAD
     <artifactId>mongo-jackson-mapper-parent</artifactId>
     <version>2.0-SNAPSHOT</version>
     <packaging>pom</packaging>
-=======
-    <artifactId>mongo-jackson-mapper</artifactId>
-    <version>1.4.2-SNAPSHOT</version>
-    <packaging>jar</packaging>
->>>>>>> 1cfdc893
 
     <name>MongoDB Jackson POJO Mapper</name>
     <description>Maps MongoDB objects to POJOs using Jackson</description>
@@ -27,7 +21,6 @@
     </organization>
     <inceptionYear>2011</inceptionYear>
 
-<<<<<<< HEAD
     <modules>
         <module>mongo-jackson-mapper</module>
     </modules>
@@ -76,54 +69,6 @@
             </dependency>
         </dependencies>
     </dependencyManagement>
-=======
-    <dependencies>
-        <dependency>
-            <groupId>org.mongodb</groupId>
-            <artifactId>mongo-java-driver</artifactId>
-            <version>2.7.2</version>
-        </dependency>
-        <dependency>
-            <groupId>org.codehaus.jackson</groupId>
-            <artifactId>jackson-mapper-asl</artifactId>
-            <version>1.9.5</version>
-        </dependency>
-        <dependency>
-            <groupId>de.undercouch</groupId>
-            <artifactId>bson4jackson</artifactId>
-            <version>1.3.0</version>
-        </dependency>
-        <dependency>
-            <groupId>javax.persistence</groupId>
-            <artifactId>persistence-api</artifactId>
-            <version>1.0.2</version>
-        </dependency>
-        <dependency>
-            <groupId>junit</groupId>
-            <artifactId>junit-dep</artifactId>
-            <version>4.8.1</version>
-            <scope>test</scope>
-        </dependency>
-        <dependency>
-            <groupId>org.hamcrest</groupId>
-            <artifactId>hamcrest-core</artifactId>
-            <version>1.2.1</version>
-            <scope>test</scope>
-        </dependency>
-        <dependency>
-            <groupId>org.hamcrest</groupId>
-            <artifactId>hamcrest-library</artifactId>
-            <version>1.2.1</version>
-            <scope>test</scope>
-        </dependency>
-        <dependency>
-            <groupId>commons-io</groupId>
-            <artifactId>commons-io</artifactId>
-            <version>2.1</version>
-            <scope>test</scope>
-        </dependency>
-    </dependencies>
->>>>>>> 1cfdc893
 
     <properties>
         <project.build.sourceEncoding>UTF-8</project.build.sourceEncoding>
